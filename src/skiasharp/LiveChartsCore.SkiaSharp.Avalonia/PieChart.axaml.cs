// The MIT License(MIT)
//
// Copyright(c) 2021 Alberto Rodriguez Orozco & LiveCharts Contributors
//
// Permission is hereby granted, free of charge, to any person obtaining a copy
// of this software and associated documentation files (the "Software"), to deal
// in the Software without restriction, including without limitation the rights
// to use, copy, modify, merge, publish, distribute, sublicense, and/or sell
// copies of the Software, and to permit persons to whom the Software is
// furnished to do so, subject to the following conditions:
//
// The above copyright notice and this permission notice shall be included in all
// copies or substantial portions of the Software.
//
// THE SOFTWARE IS PROVIDED "AS IS", WITHOUT WARRANTY OF ANY KIND, EXPRESS OR
// IMPLIED, INCLUDING BUT NOT LIMITED TO THE WARRANTIES OF MERCHANTABILITY,
// FITNESS FOR A PARTICULAR PURPOSE AND NONINFRINGEMENT. IN NO EVENT SHALL THE
// AUTHORS OR COPYRIGHT HOLDERS BE LIABLE FOR ANY CLAIM, DAMAGES OR OTHER
// LIABILITY, WHETHER IN AN ACTION OF CONTRACT, TORT OR OTHERWISE, ARISING FROM,
// OUT OF OR IN CONNECTION WITH THE SOFTWARE OR THE USE OR OTHER DEALINGS IN THE
// SOFTWARE.

using System;
using System.Collections.Generic;
using System.Collections.ObjectModel;
using System.Collections.Specialized;
using System.ComponentModel;
using System.Linq;
using System.Windows.Input;
using Avalonia;
using Avalonia.Controls;
using Avalonia.Input;
using Avalonia.Markup.Xaml;
using Avalonia.Media;
using Avalonia.Threading;
using LiveChartsCore.Drawing;
using LiveChartsCore.Kernel;
using LiveChartsCore.Kernel.Events;
using LiveChartsCore.Kernel.Sketches;
using LiveChartsCore.Measure;
using LiveChartsCore.Motion;
using LiveChartsCore.SkiaSharpView.Drawing;
using LiveChartsCore.SkiaSharpView.SKCharts;
using LiveChartsCore.VisualElements;

namespace LiveChartsCore.SkiaSharpView.Avalonia;

/// <inheritdoc cref="IPieChartView{TDrawingContext}" />
public class PieChart : UserControl, IPieChartView<SkiaSharpDrawingContext>
{
    #region fields

    /// <summary>
    /// The legend
    /// </summary>
    protected IChartLegend<SkiaSharpDrawingContext>? legend;

    /// <summary>
    /// The tooltip
    /// </summary>
    protected IChartTooltip<SkiaSharpDrawingContext>? tooltip;

    private Chart<SkiaSharpDrawingContext>? _core;
    private readonly CollectionDeepObserver<ISeries> _seriesObserver;
    private readonly CollectionDeepObserver<ChartElement<SkiaSharpDrawingContext>> _visualsObserver;
    private MotionCanvas? _avaloniaCanvas;

    #endregion

    /// <summary>
    /// Initializes a new instance of the <see cref="PieChart"/> class.
    /// </summary>
    /// <exception cref="Exception">Default colors are not valid</exception>
    public PieChart()
    {
        InitializeComponent();

        // workaround to detect mouse events.
        // Avalonia do not seem to detect events if background is not set.
        Background = new SolidColorBrush(Colors.Transparent);

        if (!LiveCharts.IsConfigured) LiveCharts.Configure(config => config.UseDefaults());

        InitializeCore();

        AttachedToVisualTree += OnAttachedToVisualTree;

        _seriesObserver = new CollectionDeepObserver<ISeries>(
           (object? sender, NotifyCollectionChangedEventArgs e) => _core?.Update(),
           (object? sender, PropertyChangedEventArgs e) => _core?.Update(), true);
        _visualsObserver = new CollectionDeepObserver<ChartElement<SkiaSharpDrawingContext>>(
          (object? sender, NotifyCollectionChangedEventArgs e) => _core?.Update(),
          (object? sender, PropertyChangedEventArgs e) => _core?.Update(), true);

        Series = new ObservableCollection<ISeries>();
        VisualElements = new ObservableCollection<ChartElement<SkiaSharpDrawingContext>>();
        PointerExited += Chart_PointerLeave;

        PointerMoved += Chart_PointerMoved;
        PointerPressed += Chart_PointerPressed;
        DetachedFromVisualTree += PieChart_DetachedFromVisualTree;
    }

    #region avalonia/dependency properties

    /// <summary>
    /// The draw margin property
    /// </summary>
    public static readonly AvaloniaProperty<Margin?> DrawMarginProperty =
       AvaloniaProperty.Register<PieChart, Margin?>(nameof(DrawMargin), null, inherits: true);

    /// <summary>
    /// The sync context property.
    /// </summary>
    public static readonly AvaloniaProperty<object> SyncContextProperty =
       AvaloniaProperty.Register<PieChart, object>(nameof(SyncContext), new object(), inherits: true);

    /// <summary>
    /// The title property.
    /// </summary>
    public static readonly AvaloniaProperty<VisualElement<SkiaSharpDrawingContext>?> TitleProperty =
       AvaloniaProperty.Register<PieChart, VisualElement<SkiaSharpDrawingContext>?>(nameof(Title), null, inherits: true);

    /// <summary>
    /// The series property
    /// </summary>
    public static readonly AvaloniaProperty<IEnumerable<ISeries>> SeriesProperty =
        AvaloniaProperty.Register<PieChart, IEnumerable<ISeries>>(nameof(Series), new List<ISeries>(), inherits: true);

    /// <summary>
    /// The visual elements property
    /// </summary>
    public static readonly AvaloniaProperty<IEnumerable<ChartElement<SkiaSharpDrawingContext>>> VisualElementsProperty =
        AvaloniaProperty.Register<PieChart, IEnumerable<ChartElement<SkiaSharpDrawingContext>>>(
            nameof(VisualElements), Enumerable.Empty<ChartElement<SkiaSharpDrawingContext>>(), inherits: true);

    /// <summary>
    /// The IsClockwise property
    /// </summary>
    public static readonly AvaloniaProperty<bool> IsClockwiseProperty =
        AvaloniaProperty.Register<PieChart, bool>(nameof(IsClockwise), true, inherits: true);

    /// <summary>
    /// The initial rotation property
    /// </summary>
    public static readonly AvaloniaProperty<double> InitialRotationProperty =
        AvaloniaProperty.Register<PieChart, double>(nameof(InitialRotation), 0d, inherits: true);

    /// <summary>
    /// The maximum angle property
    /// </summary>
    public static readonly AvaloniaProperty<double> MaxAngleProperty =
        AvaloniaProperty.Register<PieChart, double>(nameof(MaxAngle), 360d, inherits: true);

    /// <summary>
    /// The total property
    /// </summary>
    public static readonly AvaloniaProperty<double?> TotalProperty =
        AvaloniaProperty.Register<PieChart, double?>(nameof(Total), null, inherits: true);

    /// <summary>
    /// The animations speed property
    /// </summary>
    public static readonly AvaloniaProperty<TimeSpan> AnimationsSpeedProperty =
        AvaloniaProperty.Register<PieChart, TimeSpan>(
            nameof(AnimationsSpeed), LiveCharts.DefaultSettings.AnimationsSpeed, inherits: true);

    /// <summary>
    /// The easing function property
    /// </summary>
    public static readonly AvaloniaProperty<Func<float, float>> EasingFunctionProperty =
        AvaloniaProperty.Register<PieChart, Func<float, float>>(
            nameof(AnimationsSpeed), LiveCharts.DefaultSettings.EasingFunction, inherits: true);

    /// <summary>
    /// The tool tip position property
    /// </summary>
    public static readonly AvaloniaProperty<TooltipPosition> TooltipPositionProperty =
        AvaloniaProperty.Register<PieChart, TooltipPosition>(
            nameof(TooltipPosition), LiveCharts.DefaultSettings.TooltipPosition, inherits: true);

    /// <summary>
    /// The tooltip background paint property
    /// </summary>
    public static readonly AvaloniaProperty<IPaint<SkiaSharpDrawingContext>?> TooltipBackgroundPaintProperty =
        AvaloniaProperty.Register<PieChart, IPaint<SkiaSharpDrawingContext>?>(
            nameof(TooltipBackgroundPaint), (IPaint<SkiaSharpDrawingContext>?)LiveCharts.DefaultSettings.TooltipBackgroundPaint, inherits: true);

    /// <summary>
    /// The tooltip text paint property
    /// </summary>
    public static readonly AvaloniaProperty<IPaint<SkiaSharpDrawingContext>?> TooltipTextPaintProperty =
        AvaloniaProperty.Register<PieChart, IPaint<SkiaSharpDrawingContext>?>(
            nameof(TooltipTextPaint), (IPaint<SkiaSharpDrawingContext>?)LiveCharts.DefaultSettings.TooltipTextPaint, inherits: true);

    /// <summary>
    /// The tooltip text size property
    /// </summary>
    public static readonly AvaloniaProperty<double?> TooltipTextSizeProperty =
        AvaloniaProperty.Register<PieChart, double?>(
            nameof(TooltipTextSize), LiveCharts.DefaultSettings.TooltipTextSize, inherits: true);

    /// <summary>
    /// The legend position property
    /// </summary>
    public static readonly AvaloniaProperty<LegendPosition> LegendPositionProperty =
        AvaloniaProperty.Register<PieChart, LegendPosition>(
            nameof(LegendPosition), LiveCharts.DefaultSettings.LegendPosition, inherits: true);

    /// <summary>
    /// The legend background paint property
    /// </summary>
    public static readonly AvaloniaProperty<IPaint<SkiaSharpDrawingContext>?> LegendBackgroundPaintProperty =
        AvaloniaProperty.Register<PieChart, IPaint<SkiaSharpDrawingContext>?>(
            nameof(LegendBackgroundPaint), (IPaint<SkiaSharpDrawingContext>?)LiveCharts.DefaultSettings.LegendBackgroundPaint, inherits: true);

    /// <summary>
    /// The legend text paint property
    /// </summary>
    public static readonly AvaloniaProperty<IPaint<SkiaSharpDrawingContext>?> LegendTextPaintProperty =
        AvaloniaProperty.Register<PieChart, IPaint<SkiaSharpDrawingContext>?>(
            nameof(LegendTextPaint), (IPaint<SkiaSharpDrawingContext>?)LiveCharts.DefaultSettings.LegendTextPaint, inherits: true);

    /// <summary>
    /// The legend text size property
    /// </summary>
    public static readonly AvaloniaProperty<double?> LegendTextSizeProperty =
        AvaloniaProperty.Register<PieChart, double?>(
            nameof(LegendTextSize), LiveCharts.DefaultSettings.LegendTextSize, inherits: true);

    /// <summary>
    /// The data pointer down command property
    /// </summary>
    public static readonly AvaloniaProperty<ICommand?> DataPointerDownCommandProperty =
        AvaloniaProperty.Register<PieChart, ICommand?>(nameof(DataPointerDownCommand), null, inherits: true);

    /// <summary>
    /// The chart point pointer down command property
    /// </summary>
    public static readonly AvaloniaProperty<ICommand?> ChartPointPointerDownCommandProperty =
        AvaloniaProperty.Register<PieChart, ICommand?>(nameof(ChartPointPointerDownCommand), null, inherits: true);

    /// <summary>
    /// The <see cref="VisualElement{TDrawingContext}"/> pointer down command property
    /// </summary>
    public static readonly AvaloniaProperty<ICommand?> VisualElementsPointerDownCommandProperty =
        AvaloniaProperty.Register<PieChart, ICommand?>(nameof(VisualElementsPointerDownCommand), null, inherits: true);

    #endregion

    #region events

    /// <inheritdoc cref="IChartView{TDrawingContext}.Measuring" />
    public event ChartEventHandler<SkiaSharpDrawingContext>? Measuring;

    /// <inheritdoc cref="IChartView{TDrawingContext}.UpdateStarted" />
    public event ChartEventHandler<SkiaSharpDrawingContext>? UpdateStarted;

    /// <inheritdoc cref="IChartView{TDrawingContext}.UpdateFinished" />
    public event ChartEventHandler<SkiaSharpDrawingContext>? UpdateFinished;

    /// <inheritdoc cref="IChartView.DataPointerDown" />
    public event ChartPointsHandler? DataPointerDown;

    /// <inheritdoc cref="IChartView.ChartPointPointerDown" />
    public event ChartPointHandler? ChartPointPointerDown;

    /// <inheritdoc cref="IChartView{TDrawingContext}.VisualElementsPointerDown"/>
    public event VisualElementHandler<SkiaSharpDrawingContext>? VisualElementsPointerDown;

    #endregion

    #region properties

    /// <inheritdoc cref="IChartView.DesignerMode" />
    bool IChartView.DesignerMode => Design.IsDesignMode;

    /// <inheritdoc cref="IChartView.CoreChart" />
    public IChart CoreChart => _core ?? throw new Exception("Core not set yet.");

    LvcColor IChartView.BackColor
    {
        get => Background is not ISolidColorBrush b
                ? new LvcColor()
                : LvcColor.FromArgb(b.Color.A, b.Color.R, b.Color.G, b.Color.B);
        set => Background = new SolidColorBrush(new Color(value.R, value.G, value.B, value.A));
    }

    LvcSize IChartView.ControlSize => _avaloniaCanvas is null
        ? new LvcSize()
        : new LvcSize
        {
            Width = (float)_avaloniaCanvas.Bounds.Width,
            Height = (float)_avaloniaCanvas.Bounds.Height
        };

    /// <inheritdoc cref="IChartView.SyncContext" />
    public object SyncContext
    {
        get => GetValue(SyncContextProperty)!;
        set => SetValue(SyncContextProperty, value);
    }

    /// <inheritdoc cref="IChartView{TDrawingContext}.CoreCanvas" />
    public MotionCanvas<SkiaSharpDrawingContext> CoreCanvas => _core is null ? throw new Exception("core not found") : _core.Canvas;

    PieChart<SkiaSharpDrawingContext> IPieChartView<SkiaSharpDrawingContext>.Core => _core is null ? throw new Exception("core not found") : (PieChart<SkiaSharpDrawingContext>)_core;

    /// <inheritdoc cref="IChartView.DrawMargin" />
    public Margin? DrawMargin
    {
        get => (Margin?)GetValue(DrawMarginProperty);
        set => SetValue(DrawMarginProperty, value);
    }

    /// <inheritdoc cref="IChartView{SkiaSharpDrawingContext}.Title" />
    public VisualElement<SkiaSharpDrawingContext>? Title
    {
        get => (VisualElement<SkiaSharpDrawingContext>?)GetValue(TitleProperty);
        set => SetValue(TitleProperty, value);
    }

    /// <inheritdoc cref="IPieChartView{TDrawingContext}.Series" />
    public IEnumerable<ISeries> Series
    {
        get => (IEnumerable<ISeries>)GetValue(SeriesProperty)!;
        set => SetValue(SeriesProperty, value);
    }

    /// <inheritdoc cref="IChartView{TDrawingContext}.VisualElements" />
    public IEnumerable<ChartElement<SkiaSharpDrawingContext>> VisualElements
    {
        get => (IEnumerable<ChartElement<SkiaSharpDrawingContext>>)GetValue(VisualElementsProperty)!;
        set => SetValue(VisualElementsProperty, value);
    }

    /// <inheritdoc cref="IPieChartView{TDrawingContext}.IsClockwise" />
    public bool IsClockwise
    {
        get => (bool)GetValue(IsClockwiseProperty)!;
        set => SetValue(IsClockwiseProperty, value);
    }

    /// <inheritdoc cref="IPieChartView{TDrawingContext}.InitialRotation" />
    public double InitialRotation
    {
        get => (double)GetValue(InitialRotationProperty)!;
        set => SetValue(InitialRotationProperty, value);
    }

    /// <inheritdoc cref="IPieChartView{TDrawingContext}.MaxAngle" />
    public double MaxAngle
    {
        get => (double)GetValue(MaxAngleProperty)!;
        set => SetValue(MaxAngleProperty, value);
    }

    /// <inheritdoc cref="IPieChartView{TDrawingContext}.Total" />
    public double? Total
    {
        get => (double?)GetValue(TotalProperty);
        set => SetValue(TotalProperty, value);
    }

    /// <inheritdoc cref="IChartView.AnimationsSpeed" />
    public TimeSpan AnimationsSpeed
    {
        get => (TimeSpan)GetValue(AnimationsSpeedProperty)!;
        set => SetValue(AnimationsSpeedProperty, value);
    }

    /// <inheritdoc cref="IChartView.EasingFunction" />
    public Func<float, float>? EasingFunction
    {
        get => (Func<float, float>?)GetValue(EasingFunctionProperty);
        set => SetValue(EasingFunctionProperty, value);
    }

    /// <inheritdoc cref="IChartView.TooltipPosition" />
    public TooltipPosition TooltipPosition
    {
        get => (TooltipPosition)GetValue(TooltipPositionProperty)!;
        set => SetValue(TooltipPositionProperty, value);
    }

    /// <inheritdoc cref="IChartView{TDrawingContext}.TooltipBackgroundPaint" />
    public IPaint<SkiaSharpDrawingContext>? TooltipBackgroundPaint
    {
        get => (IPaint<SkiaSharpDrawingContext>?)GetValue(TooltipBackgroundPaintProperty);
        set => SetValue(TooltipBackgroundPaintProperty, value);
    }

    /// <inheritdoc cref="IChartView{TDrawingContext}.TooltipTextPaint" />
    public IPaint<SkiaSharpDrawingContext>? TooltipTextPaint
    {
        get => (IPaint<SkiaSharpDrawingContext>?)GetValue(TooltipTextPaintProperty);
        set => SetValue(TooltipTextPaintProperty, value);
    }

    /// <inheritdoc cref="IChartView{TDrawingContext}.TooltipTextSize" />
    public double? TooltipTextSize
    {
        get => (double?)GetValue(TooltipTextSizeProperty);
        set => SetValue(TooltipTextSizeProperty, value);
    }

    /// <inheritdoc cref="IChartView{TDrawingContext}.Tooltip" />
    public IChartTooltip<SkiaSharpDrawingContext>? Tooltip { get => tooltip; set => tooltip = value; }

    /// <inheritdoc cref="IChartView.LegendPosition" />
    public LegendPosition LegendPosition
    {
        get => (LegendPosition)GetValue(LegendPositionProperty)!;
        set => SetValue(LegendPositionProperty, value);
    }

    /// <inheritdoc cref="IChartView{TDrawingContext}.LegendBackgroundPaint" />
    public IPaint<SkiaSharpDrawingContext>? LegendBackgroundPaint
    {
        get => (IPaint<SkiaSharpDrawingContext>?)GetValue(LegendBackgroundPaintProperty);
        set => SetValue(LegendBackgroundPaintProperty, value);
    }

    /// <inheritdoc cref="IChartView{TDrawingContext}.LegendTextPaint" />
    public IPaint<SkiaSharpDrawingContext>? LegendTextPaint
    {
        get => (IPaint<SkiaSharpDrawingContext>?)GetValue(LegendTextPaintProperty);
        set => SetValue(LegendTextPaintProperty, value);
    }

    /// <inheritdoc cref="IChartView{TDrawingContext}.LegendTextSize" />
    public double? LegendTextSize
    {
        get => (double?)GetValue(LegendTextSizeProperty);
        set => SetValue(LegendTextSizeProperty, value);
    }

    /// <inheritdoc cref="IChartView{TDrawingContext}.Legend" />
    public IChartLegend<SkiaSharpDrawingContext>? Legend { get => legend; set => legend = value; }

    /// <inheritdoc cref="IChartView{TDrawingContext}.AutoUpdateEnabled" />
    public bool AutoUpdateEnabled { get; set; } = true;

    /// <inheritdoc cref="IChartView.UpdaterThrottler" />
    public TimeSpan UpdaterThrottler { get; set; } = LiveCharts.DefaultSettings.UpdateThrottlingTimeout;

    /// <summary>
    /// Gets or sets a command to execute when the pointer goes down on a data or data points.
    /// </summary>
    public ICommand? DataPointerDownCommand
    {
        get => (ICommand?)GetValue(DataPointerDownCommandProperty);
        set => SetValue(DataPointerDownCommandProperty, value);
    }

    /// <summary>
    /// Gets or sets a command to execute when the pointer goes down on a chart point.
    /// </summary>
    public ICommand? ChartPointPointerDownCommand
    {
        get => (ICommand?)GetValue(ChartPointPointerDownCommandProperty);
        set => SetValue(ChartPointPointerDownCommandProperty, value);
    }

    /// <summary>
    /// Gets or sets a command to execute when the pointer goes down on a visual element(s).
    /// </summary>
    public ICommand? VisualElementsPointerDownCommand
    {
        get => (ICommand?)GetValue(VisualElementsPointerDownCommandProperty);
        set => SetValue(VisualElementsPointerDownCommandProperty, value);
    }

    #endregion

    /// <inheritdoc cref="IChartView{TDrawingContext}.GetPointsAt(LvcPoint, TooltipFindingStrategy)"/>
    public IEnumerable<ChartPoint> GetPointsAt(LvcPoint point, TooltipFindingStrategy strategy = TooltipFindingStrategy.Automatic)
    {
        if (_core is not CartesianChart<SkiaSharpDrawingContext> cc) throw new Exception("core not found");

        if (strategy == TooltipFindingStrategy.Automatic)
            strategy = cc.Series.GetTooltipFindingStrategy();

        return cc.Series.SelectMany(series => series.FindHitPoints(cc, point, strategy));
    }

    /// <inheritdoc cref="IChartView{TDrawingContext}.GetVisualsAt(LvcPoint)"/>
    public IEnumerable<VisualElement<SkiaSharpDrawingContext>> GetVisualsAt(LvcPoint point)
    {
        return _core is not CartesianChart<SkiaSharpDrawingContext> cc
            ? throw new Exception("core not found")
            : cc.VisualElements.SelectMany(visual => ((VisualElement<SkiaSharpDrawingContext>)visual).IsHitBy(cc, point));
    }

    void IChartView.InvokeOnUIThread(Action action)
    {
        Dispatcher.UIThread.Post(action);
    }

    /// <summary>
    /// Initializes the core.
    /// </summary>
    /// <returns></returns>
    protected void InitializeCore()
    {
        var canvas = this.FindControl<MotionCanvas>("canvas");
        _avaloniaCanvas = canvas;
        _core = new PieChart<SkiaSharpDrawingContext>(
<<<<<<< HEAD
            this, LiveChartsSkiaSharp.DefaultPlatformBuilder, canvas!.CanvasCore);
=======
            this, config => config.UseDefaults(), canvas.CanvasCore);
>>>>>>> 31301aa3

        _core.Measuring += OnCoreMeasuring;
        _core.UpdateStarted += OnCoreUpdateStarted;
        _core.UpdateFinished += OnCoreUpdateFinished;

        legend = new SKDefaultLegend(); // this.FindControl<DefaultLegend>("legend");
        tooltip = new SKDefaultTooltip(); // this.FindControl<DefaultTooltip>("tooltip");

        _core.Update();
    }

    /// <inheritdoc cref="OnPropertyChanged(AvaloniaPropertyChangedEventArgs)"/>
    protected override void OnPropertyChanged(AvaloniaPropertyChangedEventArgs change)
    {
        base.OnPropertyChanged(change);

        if (_core is null) return;

        if (change.Property.Name == nameof(SyncContext))
        {
            CoreCanvas.Sync = change.NewValue ?? new object();
        }

        if (change.Property.Name == nameof(Series))
        {
            _seriesObserver?.Dispose((IEnumerable<ISeries>?)change.OldValue);
            _seriesObserver?.Initialize((IEnumerable<ISeries>?)change.NewValue);
            return;
        }

        if (change.Property.Name == nameof(VisualElements))
        {
            _visualsObserver?.Dispose((IEnumerable<ChartElement<SkiaSharpDrawingContext>>?)change.OldValue);
            _visualsObserver?.Initialize((IEnumerable<ChartElement<SkiaSharpDrawingContext>>?)change.NewValue);
            return;
        }

        _core.Update();
    }

    private void InitializeComponent()
    {
        AvaloniaXamlLoader.Load(this);
    }

    private void Chart_PointerMoved(object? sender, PointerEventArgs e)
    {
        var p = e.GetPosition(_avaloniaCanvas);
        _core?.InvokePointerMove(new LvcPoint((float)p.X, (float)p.Y));
    }

    private void Chart_PointerPressed(object sender, PointerPressedEventArgs e)
    {
        var p = e.GetPosition(this);
        _core?.InvokePointerDown(new LvcPoint((float)p.X, (float)p.Y), false);
    }

    private void OnCoreUpdateFinished(IChartView<SkiaSharpDrawingContext> chart)
    {
        UpdateFinished?.Invoke(this);
    }

    private void OnCoreUpdateStarted(IChartView<SkiaSharpDrawingContext> chart)
    {
        UpdateStarted?.Invoke(this);
    }

    private void OnCoreMeasuring(IChartView<SkiaSharpDrawingContext> chart)
    {
        Measuring?.Invoke(this);
    }

    private void Chart_PointerLeave(object? sender, PointerEventArgs e)
    {
        _core?.InvokePointerLeft();
    }

    private void OnAttachedToVisualTree(object sender, VisualTreeAttachmentEventArgs e)
    {
        _core?.Load();
    }

    private void PieChart_DetachedFromVisualTree(object sender, VisualTreeAttachmentEventArgs e)
    {
        _core?.Unload();
    }

    void IChartView.OnDataPointerDown(IEnumerable<ChartPoint> points, LvcPoint pointer)
    {
        DataPointerDown?.Invoke(this, points);
        if (DataPointerDownCommand is not null && DataPointerDownCommand.CanExecute(points)) DataPointerDownCommand.Execute(points);

        var closest = points.FindClosestTo(pointer);
        ChartPointPointerDown?.Invoke(this, closest);
        if (ChartPointPointerDownCommand is not null && ChartPointPointerDownCommand.CanExecute(closest)) ChartPointPointerDownCommand.Execute(closest);
    }

    void IChartView<SkiaSharpDrawingContext>.OnVisualElementPointerDown(
        IEnumerable<VisualElement<SkiaSharpDrawingContext>> visualElements, LvcPoint pointer)
    {
        var args = new VisualElementsEventArgs<SkiaSharpDrawingContext>(CoreChart, visualElements, pointer);

        VisualElementsPointerDown?.Invoke(this, args);
        if (VisualElementsPointerDownCommand is not null && VisualElementsPointerDownCommand.CanExecute(args))
            VisualElementsPointerDownCommand.Execute(args);
    }

    void IChartView.Invalidate()
    {
        CoreCanvas.Invalidate();
    }
}<|MERGE_RESOLUTION|>--- conflicted
+++ resolved
@@ -506,11 +506,7 @@
         var canvas = this.FindControl<MotionCanvas>("canvas");
         _avaloniaCanvas = canvas;
         _core = new PieChart<SkiaSharpDrawingContext>(
-<<<<<<< HEAD
             this, LiveChartsSkiaSharp.DefaultPlatformBuilder, canvas!.CanvasCore);
-=======
-            this, config => config.UseDefaults(), canvas.CanvasCore);
->>>>>>> 31301aa3
 
         _core.Measuring += OnCoreMeasuring;
         _core.UpdateStarted += OnCoreUpdateStarted;
